--- conflicted
+++ resolved
@@ -43,8 +43,6 @@
 cp .env.example .env
 vi .env
 ```
-<<<<<<< HEAD
-
 ### Onde obter as chaves de API
 
 Algumas consultas dependem de serviços externos que exigem cadastro. Crie conta
@@ -55,8 +53,6 @@
 - [Shodan](https://www.shodan.io/) – consultas sobre portas e serviços.
 - [AbuseIPDB](https://www.abuseipdb.com/) – reputação e denúncias de IPs.
 - [Censys](https://search.censys.io/) – informações de certificados e hosts.
-=======
->>>>>>> 889893ee
 
 O resultado exibirá os dados de WHOIS/ASN, geolocalização e o caminho do traceroute.
 
